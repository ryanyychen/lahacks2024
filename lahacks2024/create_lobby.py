--- conflicted
+++ resolved
@@ -172,7 +172,6 @@
     print("Distance Matrix API request failed:", distance_matrix["status"])
     return None
 
-<<<<<<< HEAD
 def display_user_list():
     return rx.vstack(
         rx.text(
@@ -192,28 +191,6 @@
             lambda name: rx.text(name)
         )
     )
-=======
-# def display_user_list():
-#     print(State.user_list)
-#     print(State.get_users)
-#     print(State.get_users())
-#     return rx.vstack(
-#         rx.text(
-#             'Drivers:',
-#         ),
-#         # rx.foreach(
-#         #     list(State.users[0].keys()),
-#         #     lambda name: rx.text(name)
-#         # ),
-#         rx.text(
-#             'Passengers:',
-#         ),
-#         # rx.foreach(
-#         #     list(State.users[1].keys()),
-#         #     lambda name: rx.text(name)
-#         # )
-#     )
->>>>>>> d8017b59
 
 def get_keys(d: dict):
     return [k for k in d]
